--- conflicted
+++ resolved
@@ -1,10 +1,6 @@
 {
   "name": "tsconfig",
-<<<<<<< HEAD
-  "version": "1.1.1-feat-runtime-remote-actions.5",
-=======
   "version": "1.1.1",
->>>>>>> fb619b8e
   "private": true,
   "license": "MIT",
   "publishConfig": {
