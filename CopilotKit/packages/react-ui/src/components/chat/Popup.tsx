<<<<<<< HEAD
import { CopilotKitChat, CopilotKitChatProps } from "./Chat";

export const CopilotKitPopup = (props: CopilotKitChatProps) => {
=======
import React from "react";
import { CopilotChat, CopilotChatProps } from "./Chat";

export const CopilotPopup: React.FC<CopilotChatProps> = (props) => {
>>>>>>> e29ed790
  props = {
    ...props,
    className: props.className ? props.className + " copilotKitPopup" : "copilotKitPopup",
  };
  return <CopilotChat {...props} />;
};<|MERGE_RESOLUTION|>--- conflicted
+++ resolved
@@ -1,13 +1,6 @@
-<<<<<<< HEAD
-import { CopilotKitChat, CopilotKitChatProps } from "./Chat";
-
-export const CopilotKitPopup = (props: CopilotKitChatProps) => {
-=======
-import React from "react";
 import { CopilotChat, CopilotChatProps } from "./Chat";
 
-export const CopilotPopup: React.FC<CopilotChatProps> = (props) => {
->>>>>>> e29ed790
+export const CopilotPopup = (props: CopilotChatProps) => {
   props = {
     ...props,
     className: props.className ? props.className + " copilotKitPopup" : "copilotKitPopup",
