import { useMemo, useContext } from "react";
<<<<<<< HEAD
import { CopilotContext } from "../context/copilot-context";
import { Message, Function } from "@copilotkit/shared";
=======
import { CopilotContext, CopilotContextParams } from "../context/copilot-context";
import { Message, SystemMessageFunction } from "../types";
>>>>>>> b7960a43
import { UseChatOptions, useChat } from "./use-chat";
import { defaultCopilotContextCategories } from "../components";

export interface UseCopilotChatOptions extends UseChatOptions {
  makeSystemMessage?: SystemMessageFunction;
  additionalInstructions?: string;
}

export interface UseCopilotChatReturn {
  visibleMessages: Message[];
  append: (message: Message) => Promise<void>;
  reload: () => Promise<void>;
  stop: () => void;
  isLoading: boolean;
  input: string;
  setInput: React.Dispatch<React.SetStateAction<string>>;
}

export function useCopilotChat({
  makeSystemMessage,
  additionalInstructions,
  ...options
}: UseCopilotChatOptions): UseCopilotChatReturn {
  const {
    getContextString,
    getChatCompletionFunctionDescriptions,
    getFunctionCallHandler,
    copilotApiConfig,
  } = useContext(CopilotContext);

  const systemMessage: Message = useMemo(() => {
    const systemMessageMaker = makeSystemMessage || defaultSystemMessage;
    const contextString = getContextString([], defaultCopilotContextCategories); // TODO: make the context categories configurable

    return {
      id: "system",
      content: systemMessageMaker(contextString, additionalInstructions),
      role: "system",
    };
  }, [getContextString, makeSystemMessage]);

  const functionDescriptions: Function[] = useMemo(() => {
    return getChatCompletionFunctionDescriptions();
  }, [getChatCompletionFunctionDescriptions]);

  const { messages, append, reload, stop, isLoading, input, setInput } = useChat({
    ...options,
    copilotConfig: copilotApiConfig,
    id: options.id,
    initialMessages: [systemMessage].concat(options.initialMessages || []),
    functions: functionDescriptions,
    onFunctionCall: getFunctionCallHandler(),
    headers: { ...options.headers },
    body: {
      ...options.body,
    },
  });

  const visibleMessages = messages.filter(
    (message) => message.role === "user" || message.role === "assistant",
  );

  return {
    visibleMessages,
    append,
    reload,
    stop,
    isLoading,
    input,
    setInput,
  };
}

export function defaultSystemMessage(
  contextString: string,
  additionalInstructions?: string,
): string {
  return (
    `
Please act as an efficient, competent, conscientious, and industrious professional assistant.

Help the user achieve their goals, and you do so in a way that is as efficient as possible, without unnecessary fluff, but also without sacrificing professionalism.
Always be polite and respectful, and prefer brevity over verbosity.

The user has provided you with the following context:
\`\`\`
${contextString}
\`\`\`

They have also provided you with functions you can call to initiate actions on their behalf, or functions you can call to receive more information.

Please assist them as best you can.

You can ask them for clarifying questions if needed, but don't be annoying about it. If you can reasonably 'fill in the blanks' yourself, do so.

If you would like to call a function, call it without saying anything else.
` + (additionalInstructions ? `\n\n${additionalInstructions}` : "")
  );
}<|MERGE_RESOLUTION|>--- conflicted
+++ resolved
@@ -1,11 +1,7 @@
 import { useMemo, useContext } from "react";
-<<<<<<< HEAD
 import { CopilotContext } from "../context/copilot-context";
 import { Message, Function } from "@copilotkit/shared";
-=======
-import { CopilotContext, CopilotContextParams } from "../context/copilot-context";
-import { Message, SystemMessageFunction } from "../types";
->>>>>>> b7960a43
+import { SystemMessageFunction } from "../types";
 import { UseChatOptions, useChat } from "./use-chat";
 import { defaultCopilotContextCategories } from "../components";
 
